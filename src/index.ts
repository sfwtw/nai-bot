--- conflicted
+++ resolved
@@ -93,15 +93,11 @@
   let forbidden: string[]
   const states: Dict<Set<string>> = Object.create(null)
 
-<<<<<<< HEAD
-  const draw = ctx.guild().command('novelai <prompts:text>')
-=======
   ctx.accept(['forbidden'], (config) => {
     forbidden = config.forbidden.trim().toLowerCase().split(/\W+/g).filter(Boolean)
   }, { immediate: true })
 
   const cmd = ctx.guild().command('novelai <prompts:text>')
->>>>>>> a2adedb6
     .shortcut('画画', { fuzzy: true })
     .shortcut('约稿', { fuzzy: true })
     .option('model', '-m <model>', { type: models })
